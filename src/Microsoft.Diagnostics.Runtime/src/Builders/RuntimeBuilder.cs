--- conflicted
+++ resolved
@@ -32,15 +32,15 @@
         private readonly ulong _firstThread;
 
         private volatile ClrType?[]? _basicTypes;
-        private readonly Dictionary<ulong, ClrAppDomain> _domains = new Dictionary<ulong, ClrAppDomain>();
-        private readonly Dictionary<ulong, ClrModule> _modules = new Dictionary<ulong, ClrModule>();
+        private readonly Dictionary<ulong, ClrAppDomain> _domains = new();
+        private readonly Dictionary<ulong, ClrModule> _modules = new();
 
         private readonly ClrmdRuntime _runtime;
         private readonly ClrmdHeap _heap;
 
         private volatile StringReader? _stringReader;
 
-        private readonly Dictionary<ulong, ClrType> _types = new Dictionary<ulong, ClrType>();
+        private readonly Dictionary<ulong, ClrType> _types = new();
 
         private readonly ObjectPool<TypeBuilder> _typeBuilders;
         private readonly ObjectPool<MethodBuilder> _methodBuilders;
@@ -1495,13 +1495,7 @@
 
             // todo remove
             if (_sos.GetObjectData(objRef, out ObjectData data) == HResult.S_OK)
-<<<<<<< HEAD
-            {
                 return data;
-            }
-=======
-                return data;
->>>>>>> 124b189a
 
             return null;
         }
