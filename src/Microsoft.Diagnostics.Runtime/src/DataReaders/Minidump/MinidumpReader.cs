--- conflicted
+++ resolved
@@ -98,10 +98,6 @@
 
         public bool GetVersionInfo(ulong baseAddress, out VersionInfo version)
         {
-<<<<<<< HEAD
-
-=======
->>>>>>> 124b189a
             MinidumpModuleInfo? module = _minidump.EnumerateModuleInfo().FirstOrDefault(m => m.BaseOfImage == baseAddress);
             if (module == null)
             {
