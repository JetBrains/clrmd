{
  "tools": {
<<<<<<< HEAD
    "dotnet": "8.0.101",
=======
    "dotnet": "6.0.100",
>>>>>>> c654fda6
    "runtimes": {
      "dotnet": [
        "3.1.0"
      ]
    }
  },
  "msbuild-sdks": {
<<<<<<< HEAD
    "Microsoft.DotNet.Arcade.Sdk": "8.0.0-beta.24270.4"
=======
    "Microsoft.DotNet.Arcade.Sdk": "7.0.0-beta.22171.2"
>>>>>>> c654fda6
  }
}<|MERGE_RESOLUTION|>--- conflicted
+++ resolved
@@ -1,10 +1,6 @@
 {
   "tools": {
-<<<<<<< HEAD
-    "dotnet": "8.0.101",
-=======
     "dotnet": "6.0.100",
->>>>>>> c654fda6
     "runtimes": {
       "dotnet": [
         "3.1.0"
@@ -12,10 +8,6 @@
     }
   },
   "msbuild-sdks": {
-<<<<<<< HEAD
-    "Microsoft.DotNet.Arcade.Sdk": "8.0.0-beta.24270.4"
-=======
     "Microsoft.DotNet.Arcade.Sdk": "7.0.0-beta.22171.2"
->>>>>>> c654fda6
   }
 }